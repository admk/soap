import sys
import functools
import multiprocessing

import ce.logger as logger
from ce.logger import levels
from ce.expr.common import cached, is_expr
from ce.expr import Expr


def item_to_list(f):
    def wrapper(t):
        v = f(t)
        return [v] if not v is None else []
    return functools.wraps(f)(wrapper)


def none_to_list(f):
    def wrapper(t):
        v = f(t)
        return v if not v is None else []
    return functools.wraps(f)(wrapper)


class ValidationError(Exception):
    """Failed to find equivalence."""


class TreeTransformer(object):

<<<<<<< HEAD
    def __init__(self, tree,
                 validate=False, depth=sys.getrecursionlimit(),
                 multiprocessing=False):
        self._t = Expr(tree)
=======
    def __init__(self, tree_or_trees, validate=False, multiprocessing=True):
        try:
            self._t = [Expr(tree_or_trees)]
        except TypeError:
            self._t = tree_or_trees
>>>>>>> 528424ee
        self._v = validate
        self._m = multiprocessing
        self._d = depth
        super().__init__()

    reduction_methods = None
    transform_methods = None

    def _closure_r(self, trees, reduced=False):
        v = self._validate if self._v else None
        done_trees = set()
        todo_trees = set(trees)
        i = 0
        try:
            while todo_trees:
                # print set size
                i += 1
                logger.persistent(
                    'Iteration' if not reduced else 'Reduction', i,
                    l=levels.debug)
                logger.persistent('Trees', len(done_trees),
                    l=levels.debug)
                logger.persistent('Todo', len(todo_trees),
                    l=levels.debug)
                if not reduced:
                    f = self.transform_methods
                    _, step_trees = \
                        _step(todo_trees, f, v, not reduced, self._d, self._m)
                    step_trees -= done_trees
                    step_trees = self._closure_r(step_trees, True)
                    done_trees |= todo_trees
                    todo_trees = step_trees - done_trees
                else:
                    f = self.reduction_methods
                    nore_trees, step_trees = \
                        _step(todo_trees, f, v, not reduced, None, self._m)
                    done_trees |= nore_trees
                    todo_trees = step_trees - nore_trees
        except KeyboardInterrupt:
            if reduced:
                raise
        logger.unpersistent('Iteration', 'Reduction', 'Trees', 'Todo')
        return done_trees

    def closure(self):
        """Perform transforms until transitive closure is reached.

        Returns:
            A set of trees after transform.
        """
        s = self._closure_r(self._t)
        logger.debug('Finished finding closure.')
        return s

    def validate(self, t, tn):
        """Perform validation of tree.

        Args:
            t: An original tree.
            tn: A transformed tree.

        Raises:
            ValidationError: If failed to find equivalences between t and tn.
        """
        pass

    def _validate(self, t, tn):
        if t == tn:
            return
        if self._v:
            self.validate(t, tn)


def _walk(t_fs_v_c_d):
    t, fs, v, c, d = t_fs_v_c_d
    s = set()
    for f in fs:
        s |= _walk_r(t, f, v, d if c else sys.getrecursionlimit())
    if c:
        s.add(t)
    return True if not c and not s else False, s


@cached
def _walk_r(t, f, v, d):
    s = set()
    if d == 0:
        return s
    if not is_expr(t):
        return s
    for e in f(t):
        s.add(e)
    for a, b in (t.args, t.args[::-1]):
        for e in _walk_r(a, f, v, d - 1):
            s.add(Expr(t.op, e, b))
    if not v:
        return s
    try:
        for tn in s:
            v(t, tn)
    except ValidationError:
        logger.error('Violating transformation:', f.__name__)
        raise
    return s


def par_union(sl):
    return functools.reduce(lambda s, t: s | t, sl)


_pool = None


def pool():
    global _pool
    if _pool is None:
        _pool = multiprocessing.Pool()
    return _pool


def _iunion(sl, no_processes):
    def chunks(l, n):
        for i in range(0, len(l), n):
            yield l[i:i+n]
    chunksize = int(len(sl) / no_processes) + 2
    while len(sl) > 1:
        sys.stdout.write('\rUnion: %d.' % len(sl))
        sys.stdout.flush()
        sl = list(pool().imap_unordered(par_union, chunks(sl, chunksize)))
    return sl.pop()


def _step(s, fs, v=None, c=False, d=None, m=True):
    """Find the set of trees related by the function f.

    Args:
        s: A set of trees.
        fs: A set of functions which transforms the trees. Each function has
            one argument, the tree, and returns a set of trees after transform.
        v: A function which validates the transform.
        c: If set, it will include everything in s. Otherwise only derived
            trees.
        d: Depth of node traversal in trees.
        m: Whether multiprocessing is used.

    Returns:
        A set of trees related by f.
    """
    if m:
        cpu_count = multiprocessing.cpu_count()
        chunksize = int(len(s) / cpu_count) + 1
        map = pool().imap
    else:
        cpu_count = chunksize = 1
        map = lambda f, l, _: [f(a) for a in l]
    union = lambda s, _: functools.reduce(lambda x, y: x | y, s)
    r = [(t, fs, v, c, d) for i, t in enumerate(s)]
    b, r = list(zip(*map(_walk, r, chunksize)))
    s = {t for i, t in enumerate(s) if b[i]}
    r = union(r, cpu_count)
    return s, r<|MERGE_RESOLUTION|>--- conflicted
+++ resolved
@@ -28,18 +28,13 @@
 
 class TreeTransformer(object):
 
-<<<<<<< HEAD
-    def __init__(self, tree,
+    def __init__(self, tree_or_trees,
                  validate=False, depth=sys.getrecursionlimit(),
                  multiprocessing=False):
-        self._t = Expr(tree)
-=======
-    def __init__(self, tree_or_trees, validate=False, multiprocessing=True):
         try:
             self._t = [Expr(tree_or_trees)]
         except TypeError:
             self._t = tree_or_trees
->>>>>>> 528424ee
         self._v = validate
         self._m = multiprocessing
         self._d = depth
