import inspect
<<<<<<< HEAD
import time                                                
import ce.logger as logger
=======
import functools
import weakref
import pickle
>>>>>>> 52d0c269


class DynamicMethods(object):

    def list_method_names(self, predicate):
        """Find all transform methods within the class that satisfies the
        predicate.

        Returns:
            A list of tuples containing method names.
        """
        methods = [member[0] for member in inspect.getmembers(self,
                   predicate=inspect.isroutine)]
        return [m for m in methods if not m.startswith('_') and
                m != 'list_ms' and predicate(m)]

    def list_methods(self, predicate):
        return [getattr(self, m) for m in self.list_method_names(predicate)]


class Comparable(object):

    def __ne__(self, other):
        return not self.__eq__(other)

    def __ge__(self, other):
        return not self.__lt__(other)

    def __gt__(self, other):
        return not self.__eq__(other) and not self.__lt__(other)

    def __le__(self, other):
        return not self.__gt__(other)


<<<<<<< HEAD
def timeit(f):
    def timed(*args, **kwargs):
        ts = time.time()
        result = f(*args, **kwargs)
        te = time.time()
        logger.info('%r %2.2f sec' % (f.__name__, te - ts))
        return result
    return timed
=======
CACHE_CAPACITY = 1000000
_cache_map = dict()


def cached(f):
    def decorated(*args, **kwargs):
        key = pickle.dumps((f.__name__, args, tuple(kwargs.items())))
        v = _cache_map.get(key)
        if v is None:
            v = f(*args, **kwargs)
        if len(_cache_map) < CACHE_CAPACITY:
            _cache_map[key] = v
        return v
    return functools.wraps(f)(decorated)


class Flyweight(object):
    _cache = weakref.WeakValueDictionary()

    def __new__(cls, *args, **kwargs):
        if not args and not kwargs:
            return object.__new__(cls)
        key = pickle.dumps((cls, args, list(kwargs.items())))
        v = cls._cache.get(key, None)
        if v:
            return v
        v = object.__new__(cls)
        cls._cache[key] = v
        return v
>>>>>>> 52d0c269
<|MERGE_RESOLUTION|>--- conflicted
+++ resolved
@@ -1,12 +1,10 @@
 import inspect
-<<<<<<< HEAD
 import time                                                
-import ce.logger as logger
-=======
 import functools
 import weakref
 import pickle
->>>>>>> 52d0c269
+
+import ce.logger as logger
 
 
 class DynamicMethods(object):
@@ -42,7 +40,6 @@
         return not self.__gt__(other)
 
 
-<<<<<<< HEAD
 def timeit(f):
     def timed(*args, **kwargs):
         ts = time.time()
@@ -51,7 +48,8 @@
         logger.info('%r %2.2f sec' % (f.__name__, te - ts))
         return result
     return timed
-=======
+
+
 CACHE_CAPACITY = 1000000
 _cache_map = dict()
 
@@ -80,5 +78,4 @@
             return v
         v = object.__new__(cls)
         cls._cache[key] = v
-        return v
->>>>>>> 52d0c269
+        return v