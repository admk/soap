#!/usr/bin/env python
# vim: set fileencoding=UTF-8 :


import functools
import weakref
import pickle


ADD_OP = '+'
MULTIPLY_OP = '*'

OPERATORS = [ADD_OP, MULTIPLY_OP]

ASSOCIATIVITY_OPERATORS = [ADD_OP, MULTIPLY_OP]

COMMUTATIVITY_OPERATORS = ASSOCIATIVITY_OPERATORS

COMMUTATIVE_DISTRIBUTIVITY_OPERATOR_PAIRS = [(MULTIPLY_OP, ADD_OP)]
# left-distributive: a * (b + c) == a * b + a * c
LEFT_DISTRIBUTIVITY_OPERATOR_PAIRS = \
    COMMUTATIVE_DISTRIBUTIVITY_OPERATOR_PAIRS
# Note that division '/' is only right-distributive over +
RIGHT_DISTRIBUTIVITY_OPERATOR_PAIRS = \
    COMMUTATIVE_DISTRIBUTIVITY_OPERATOR_PAIRS

LEFT_DISTRIBUTIVITY_OPERATORS, LEFT_DISTRIBUTION_OVER_OPERATORS = \
    list(zip(*LEFT_DISTRIBUTIVITY_OPERATOR_PAIRS))
RIGHT_DISTRIBUTIVITY_OPERATORS, RIGHT_DISTRIBUTION_OVER_OPERATORS = \
    list(zip(*RIGHT_DISTRIBUTIVITY_OPERATOR_PAIRS))


CACHE_CAPACITY = 100000
CACHE_KEY_LENGTH = 1000
_cache_map = dict()


def cached(f):
    def decorated(*args, **kwargs):
        key = pickle.dumps((f.__name__, args, tuple(kwargs.items())))
        if len(key) > CACHE_KEY_LENGTH:
            return f(*args, **kwargs)
        v = _cache_map.get(key, None)
        if not v:
            v = f(*args, **kwargs)
        if len(_cache_map) < CACHE_CAPACITY:
            _cache_map[key] = v
        return v
    return functools.wraps(f)(decorated)


class Flyweight(object):
    _cache = weakref.WeakValueDictionary()

    def __new__(cls, *args, **kwargs):
        if not args and not kwargs:
            return object.__new__(cls)
<<<<<<< HEAD
        key = pickle.dumps((cls, args, list(kwargs.items())))
        if len(key) > CACHE_KEY_LENGTH:
            return object.__new__(cls)
=======
        key = pickle.dumps((args, list(kwargs.items())))
>>>>>>> 79dbd192
        v = cls._cache.get(key, None)
        if v:
            return v
        v = object.__new__(cls)
        cls._cache[key] = v
        return v


def is_exact(v):
    from ..semantics import mpq_type
    return isinstance(v, (int, mpq_type))


def is_expr(e):
    from .parser import Expr
    return isinstance(e, Expr)<|MERGE_RESOLUTION|>--- conflicted
+++ resolved
@@ -55,13 +55,7 @@
     def __new__(cls, *args, **kwargs):
         if not args and not kwargs:
             return object.__new__(cls)
-<<<<<<< HEAD
         key = pickle.dumps((cls, args, list(kwargs.items())))
-        if len(key) > CACHE_KEY_LENGTH:
-            return object.__new__(cls)
-=======
-        key = pickle.dumps((args, list(kwargs.items())))
->>>>>>> 79dbd192
         v = cls._cache.get(key, None)
         if v:
             return v
