from ce.common import Comparable

from ce.expr.common import ADD_OP, MULTIPLY_OP, COMMUTATIVITY_OPERATORS, \
    cached, Flyweight
from ce.semantics import cast_error, cast_error_constant, Label, AreaSemantics
from ce.expr.parser import parse, try_to_number


class Expr(Comparable, Flyweight):

    __slots__ = ('op', 'a1', 'a2', '_hash')

    def __init__(self, *args, **kwargs):
        if kwargs:
            op = kwargs.setdefault('op')
            a1 = kwargs.setdefault('a1')
            a2 = kwargs.setdefault('a2')
            al = a1, a2
        if len(args) == 1:
            expr = list(args).pop()
            try:
                op, al = expr.op, expr.args
            except AttributeError:
<<<<<<< HEAD
                self.__init__(parse(expr, self.__class__))
                return
=======
                expr = parse(expr)
            try:
                op, al = expr.op, expr.args
            except AttributeError:
                raise ValueError('String is not an expression')
>>>>>>> 528424ee
        elif len(args) == 2:
            op, al = args
        elif len(args) == 3:
            op, *al = args
        self.op = op
        self.a1, self.a2 = [try_to_number(a) for a in al]
        super().__init__()

    def __getnewargs__(self):
        return self.op, self.a1, self.a2

    def tree(self):
        def to_tuple(a):
            if isinstance(a, Expr):
                return a.tree()
            return a
        return (self.op, to_tuple(self.a1), to_tuple(self.a2))

    @property
    def args(self):
        return [self.a1, self.a2]

    @cached
    def error(self, v):
        def eval(a):
            try:
                return a.error(v)
            except AttributeError:
                pass
            try:
                return v[a]
            except KeyError:
                pass
            return cast_error_constant(a)
        e1, e2 = eval(self.a1), eval(self.a2)
        if self.op == ADD_OP:
            return e1 + e2
        if self.op == MULTIPLY_OP:
            return e1 * e2

    @cached
    def as_labels(self):
        def to_label(e):
            try:
                return e.as_labels()
            except AttributeError:
                l = Label(e)
                return l, {l: e}
        l1, s1 = to_label(self.a1)
        l2, s2 = to_label(self.a2)
        e = BExpr(op=self.op, a1=l1, a2=l2)
        l = Label(e)
        s = {l: e}
        s.update(s1)
        s.update(s2)
        return l, s

    @cached
    def area(self):
        return AreaSemantics(self)

    def __iter__(self):
        return iter((self.op, self.a1, self.a2))

    def __str__(self):
        return '(%s %s %s)' % (str(self.a1), self.op, str(self.a2))

    def __repr__(self):
        return "Expr(op='%s', a1=%s, a2=%s)" % \
            (self.op, repr(self.a1), repr(self.a2))

    def __add__(self, other):
        return Expr(op=ADD_OP, a1=self, a2=other)

    def __mul__(self, other):
        return Expr(op=MULTIPLY_OP, a1=self, a2=other)

    def _symmetric_id(self):
        if self.op in COMMUTATIVITY_OPERATORS:
            _sym_id = (self.op, frozenset(self.args))
        else:
            _sym_id = tuple(self)
        return _sym_id

    def __eq__(self, other):
        if not isinstance(other, Expr):
            return False
        if self.op != other.op:
            return False
        if id(self) == id(other):
            return True
        return self._symmetric_id() == other._symmetric_id()

    def __lt__(self, other):
        if not isinstance(other, Expr):
            return False
        return self._symmetric_id() < other._symmetric_id()

    def __hash__(self):
        try:
            return self._hash
        except AttributeError:
            pass
        self._hash = hash(self._symmetric_id())
        return self._hash


class BExpr(Expr):

    __slots__ = Expr.__slots__

    def __init__(self, **kwargs):
        super().__init__(**kwargs)
        if not isinstance(self.a1, Label) or not isinstance(self.a2, Label):
            raise ValueError('BExpr allows only binary expressions.')


if __name__ == '__main__':
    r = Expr('(a + 1) * (a + b + 1)')
    print(r)
    print(repr(r))
    print(r.error({
        'a': cast_error('0.2', '0.3'),
        'b': cast_error('2.3', '2.4')}))
    for e, v in r.as_labels()[1].items():
        print(str(e), ':', str(v))
    print(r.area())<|MERGE_RESOLUTION|>--- conflicted
+++ resolved
@@ -21,16 +21,11 @@
             try:
                 op, al = expr.op, expr.args
             except AttributeError:
-<<<<<<< HEAD
-                self.__init__(parse(expr, self.__class__))
-                return
-=======
-                expr = parse(expr)
+                expr = parse(expr, self.__class__)
             try:
                 op, al = expr.op, expr.args
             except AttributeError:
                 raise ValueError('String is not an expression')
->>>>>>> 528424ee
         elif len(args) == 2:
             op, al = args
         elif len(args) == 3:
