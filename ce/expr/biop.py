--- conflicted
+++ resolved
@@ -1,9 +1,4 @@
 import gmpy2
-<<<<<<< HEAD
-
-from ce.common import Comparable, Flyweight, cached
-=======
->>>>>>> 4eae1a98
 
 from ce.common import Comparable, Flyweight, cached, ignored
 
@@ -201,10 +196,6 @@
 
 
 if __name__ == '__main__':
-<<<<<<< HEAD
-    gmpy2.set_context(gmpy2.ieee(32))
-=======
->>>>>>> 4eae1a98
     r = Expr('(a + 1) * (a + b + [2, 3])')
     n, e = r.crop(1)
     print('cropped', n, e)
