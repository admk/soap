#!/usr/bin/env python
# vim: set fileencoding=UTF-8 :


from ..common import Comparable

from .common import ADD_OP, MULTIPLY_OP, OPERATORS, ASSOCIATIVITY_OPERATORS, \
    COMMUTATIVITY_OPERATORS, is_exact, cached
from ..semantics import mpq, cast_error, cast_error_constant, Label


def _try_to_number(s):
    try:
        return mpq(s)
    except (ValueError, TypeError):
        return s


def _parse_r(s):
    s = s.strip()
    bracket_level = 0
    operator_pos = -1
    for i, v in enumerate(s):
        if v == '(':
            bracket_level += 1
        if v == ')':
            bracket_level -= 1
        if bracket_level == 1 and v in OPERATORS:
            operator_pos = i
            break
    if operator_pos == -1:
        return s
    a1 = _parse_r(s[1:operator_pos].strip())
    a2 = _parse_r(s[operator_pos + 1:-1].strip())
    return Expr(string=None, op=s[operator_pos], a1=a1, a2=a2)


class Expr(Comparable):

    def __init__(self, *args, **kwargs):
        if kwargs:
            op = kwargs.setdefault('op')
            a1 = kwargs.setdefault('a1')
            a2 = kwargs.setdefault('a2')
            al = a1, a2
        if len(args) == 1:
            expr = _parse_r(list(args).pop())
            op, al = expr.op, expr.args
        elif len(args) == 2:
            op, al = args
        elif len(args) == 3:
            op, *al = args
        self.op = op
        self.a1, self.a2 = [_try_to_number(a) for a in al]
        super(Expr, self).__init__()

    def tree(self):
        def to_tuple(a):
            if isinstance(a, Expr):
                return a.tree()
            return a
        return (self.op, to_tuple(self.a1), to_tuple(self.a2))

    @property
<<<<<<< HEAD
    def as(self):
        return (self.a1, self.a2)
=======
    def args(self):
        return [self.a1, self.a2]
>>>>>>> 7bf4d9f7

    @cached
    def error(self, v):
        def eval(a):
            if isinstance(a, Expr):
                return a.error(v)
            if isinstance(a, str):
                return v[a]
            if is_exact(a):
                return cast_error_constant(a)
        e1, e2 = eval(self.a1), eval(self.a2)
        if self.op == ADD_OP:
            return e1 + e2
        if self.op == MULTIPLY_OP:
            return e1 * e2

<<<<<<< HEAD
    def equiv(self, other):
        def eq(a, b):
            try:
                return a.equiv(b)
            except AttributeError:
                try:
                    return b.equiv(a)
                except AttributeError:
                    return a == b
        if not isinstance(other, Expr):
            return False
        if eq(self.a1, other.a1) and eq(self.a2, other.a2):
            return True
        if not self.op in COMMUTATIVITY_OPERATORS:
            return False
        if eq(self.a1, other.a2) and eq(self.a2, other.a1):
            return True
        return False

=======
>>>>>>> 7bf4d9f7
    @cached
    def as_labels(self):
        def to_label(e):
            if isinstance(e, Expr):
                return e.as_labels()
            else:
                l = Label(e)
                return l, {l: e}
        l1, s1 = to_label(self.a1)
        l2, s2 = to_label(self.a2)
        e = BExpr(op=self.op, a1=l1, a2=l2)
        l = Label(e)
        s = {l: e}
        s.update(s1)
        s.update(s2)
        return l, s

    @cached
    def area(self):
        from ..semantics import AreaSemantics
        return AreaSemantics(self)

    def __iter__(self):
        return iter((self.op, self.a1, self.a2))

    def __str__(self):
        return '(%s %s %s)' % (str(self.a1), self.op, str(self.a2))

    def __repr__(self):
        return "Expr(op='%s', a1=%s, a2=%s)" % \
            (self.op, repr(self.a1), repr(self.a2))

    def __add__(self, other):
        return Expr(op=ADD_OP, a1=self, a2=other)

    def __mul__(self, other):
        return Expr(op=MULTIPLY_OP, a1=self, a2=other)

    def _symmetric_id(self):
        try:
            return self._sym_id
        except AttributeError:
            pass
        if self.op in COMMUTATIVITY_OPERATORS:
            self._sym_id = (self.op, frozenset(self.args))
        else:
            self._sym_id = tuple(self)
        return self._sym_id

    def __eq__(self, other):
        if not isinstance(other, Expr):
            return False
<<<<<<< HEAD
        return tuple(self) == tuple(other)
=======
        if hash(self) != hash(other):
            return False
        return self._symmetric_id() == other._symmetric_id()
>>>>>>> 7bf4d9f7

    def __lt__(self, other):
        if not isinstance(other, Expr):
            return False
<<<<<<< HEAD
        return tuple(self) < tuple(other)

    def __hash__(self):
        return hash(tuple(self))
=======
        return self._symmetric_id() < other._symmetric_id()

    def __hash__(self):
        try:
            return self._hash
        except AttributeError:
            pass
        self._hash = hash(self._symmetric_id())
        return self._hash
>>>>>>> 7bf4d9f7


class BExpr(Expr):

    def __init__(self, **kwargs):
        super(BExpr, self).__init__(**kwargs)
        if not isinstance(self.a1, Label) or not isinstance(self.a2, Label):
            raise ValueError('BExpr allows only binary expressions.')


if __name__ == '__main__':
    r = Expr('((a + 1) * ((a + 1) + b))')
    for i in range(3):
        print(r.error({
            'a': cast_error('0.2', '0.3'),
            'b': cast_error('2.3', '2.4')}))
    for e, v in r.as_labels()[1].items():
        print(str(e), ':', str(v))
    print(r.area())<|MERGE_RESOLUTION|>--- conflicted
+++ resolved
@@ -62,13 +62,8 @@
         return (self.op, to_tuple(self.a1), to_tuple(self.a2))
 
     @property
-<<<<<<< HEAD
-    def as(self):
-        return (self.a1, self.a2)
-=======
     def args(self):
         return [self.a1, self.a2]
->>>>>>> 7bf4d9f7
 
     @cached
     def error(self, v):
@@ -85,28 +80,6 @@
         if self.op == MULTIPLY_OP:
             return e1 * e2
 
-<<<<<<< HEAD
-    def equiv(self, other):
-        def eq(a, b):
-            try:
-                return a.equiv(b)
-            except AttributeError:
-                try:
-                    return b.equiv(a)
-                except AttributeError:
-                    return a == b
-        if not isinstance(other, Expr):
-            return False
-        if eq(self.a1, other.a1) and eq(self.a2, other.a2):
-            return True
-        if not self.op in COMMUTATIVITY_OPERATORS:
-            return False
-        if eq(self.a1, other.a2) and eq(self.a2, other.a1):
-            return True
-        return False
-
-=======
->>>>>>> 7bf4d9f7
     @cached
     def as_labels(self):
         def to_label(e):
@@ -159,23 +132,13 @@
     def __eq__(self, other):
         if not isinstance(other, Expr):
             return False
-<<<<<<< HEAD
-        return tuple(self) == tuple(other)
-=======
         if hash(self) != hash(other):
             return False
         return self._symmetric_id() == other._symmetric_id()
->>>>>>> 7bf4d9f7
 
     def __lt__(self, other):
         if not isinstance(other, Expr):
             return False
-<<<<<<< HEAD
-        return tuple(self) < tuple(other)
-
-    def __hash__(self):
-        return hash(tuple(self))
-=======
         return self._symmetric_id() < other._symmetric_id()
 
     def __hash__(self):
@@ -185,7 +148,6 @@
             pass
         self._hash = hash(self._symmetric_id())
         return self._hash
->>>>>>> 7bf4d9f7
 
 
 class BExpr(Expr):
