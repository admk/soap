--- conflicted
+++ resolved
@@ -17,20 +17,268 @@
 from .parser import Expr
 
 
-<<<<<<< HEAD
-def _step(s, f, v=None, closure=False):
-    """Find the set of trees related by the function f.
-    Arg:
-        s: A set of trees.
-        f: A function which transforms the trees. It has one argument,
-            the tree, and returns a set of trees after transform.
-        v: A function which validates the transform.
-        closure: If set, it will include everything in self.trees.
-
-    Returns:
-        A set of trees related by f.
-    """
-    return reduce(lambda x, y: x | y, [_walk_r(t, f, v, closure) for t in s])
+def item_to_list(f):
+    return functools.wraps(f)(lambda t: [f(t)])
+
+
+def none_to_list(f):
+    def wrapper(t):
+        v = f(t)
+        return v if not v is None else []
+    return functools.wraps(f)(wrapper)
+
+
+class ValidationError(Exception):
+    """Failed to find equivalence."""
+
+
+class TreeTransformer(object):
+
+    def __init__(self, tree, validate=False, print_progress=False):
+        super(TreeTransformer, self).__init__()
+        self._t = tree
+        self._v = validate
+        self._p = print_progress
+
+    def reduction_methods(self):
+        raise NotImplementedError
+
+    def transform_methods(self):
+        raise NotImplementedError
+
+    def _closure_r(self, trees, reduced=False):
+        v = self._validate if self._v else None
+        prev_trees = None
+        i = 0
+        while trees != prev_trees:
+            # print set size
+            i += 1
+            if self._p:
+                if not reduced:
+                    sys.stdout.write('\rIteration: %d, Trees: %d' %
+                            (i, len(trees)))
+                else:
+                    sys.stdout.write('\rReduction: %d, Trees: %d' %
+                            (i, len(trees)))
+                sys.stdout.flush()
+            # iterative transition
+            prev_trees = trees
+            if not reduced:
+                trees = _step(trees, self.transform_methods(), v, True)
+                trees = self._closure_r(trees, True)
+            else:
+                trees = _step(trees, self.reduction_methods(), v, False)
+        return trees
+
+    def closure(self):
+        """Perform transforms until transitive closure is reached.
+
+        Returns:
+            A set of trees after transform.
+        """
+        s = self._closure_r([self._t])
+        if self._p:
+            print('Finished finding closure.')
+            print('Reducing commutatively equivalent expressions.')
+        # reduce commutatively equivalent expressions
+        # FIXME complexity, try hashing instead
+        l = set()
+        n = len(s)
+        for i, e in enumerate(s):
+            if self._p:
+                sys.stdout.write('\r%d/%d' % (i, n))
+                sys.stdout.flush()
+            has = False
+            for f in l:
+                if e.equiv(f):
+                    has = True
+            if not has:
+                l.add(e)
+        return l
+
+    def validate(self, t, tn):
+        """Perform validation of tree.
+
+        Args:
+            t: An original tree.
+            tn: A transformed tree.
+
+        Raises:
+            ValidationError: If failed to find equivalences between t and tn.
+        """
+        pass
+
+    def _validate(self, t, tn):
+        if t == tn:
+            return
+        if self._v:
+            self.validate(t, tn)
+
+
+@none_to_list
+def associativity(t):
+    s = []
+    if not t.op in common.ASSOCIATIVITY_OPERATORS:
+        return
+    if is_expr(t.a1):
+        if t.a1.op == t.op:
+            s.append(Expr(op=t.op, a1=t.a1.a1,
+                          a2=Expr(op=t.op, a1=t.a1.a2, a2=t.a2)))
+    if is_expr(t.a2):
+        if t.a2.op == t.op:
+            s.append(Expr(op=t.op, a1=Expr(op=t.op, a1=t.a1, a2=t.a2.a1),
+                          a2=t.a2.a2))
+    return s
+
+
+def distribute_for_distributivity(t):
+    s = []
+    if t.op in common.LEFT_DISTRIBUTIVITY_OPERATORS and is_expr(t.a2):
+        if (t.op, t.a2.op) in common.LEFT_DISTRIBUTIVITY_OPERATOR_PAIRS:
+            s.append(
+                Expr(op=t.a2.op,
+                     a1=Expr(op=t.op, a1=t.a1, a2=t.a2.a1),
+                     a2=Expr(op=t.op, a1=t.a1, a2=t.a2.a2)))
+    if t.op in common.RIGHT_DISTRIBUTIVITY_OPERATORS and is_expr(t.a1):
+        if (t.op, t.a1.op) in common.LEFT_DISTRIBUTIVITY_OPERATOR_PAIRS:
+            s.append(
+                Expr(op=t.a1.op,
+                     a1=Expr(op=t.op, a1=t.a1.a1, a2=t.a2),
+                     a2=Expr(op=t.op, a1=t.a1.a2, a2=t.a2)))
+    return s
+
+
+@none_to_list
+def collect_for_distributivity(t):
+    op, a1, a2 = t
+    if not op in (common.LEFT_DISTRIBUTION_OVER_OPERATORS +
+                  common.RIGHT_DISTRIBUTION_OVER_OPERATORS):
+        return
+    # depth test
+    if not is_expr(a1) and not is_expr(a2):
+        return
+    # expand by adding identities
+    if is_expr(a2):
+        op2, a21, a22 = a2
+        if op2 == common.MULTIPLY_OP:
+            if a21 == a1:
+                a1 = Expr(op=op2, a1=a1, a2=1)
+            elif a22 == a1:
+                a1 = Expr(op=op2, a1=1, a2=a1)
+    if is_expr(a1):
+        op1, a11, a12 = a1
+        if op1 == common.MULTIPLY_OP:
+            if a11 == a2:
+                a2 = Expr(op=op1, a1=a2, a2=1)
+            elif a12 == a2:
+                a1 = Expr(op=op1, a1=1, a2=a2)
+    # must be all expressions
+    if not is_expr(a1) or not is_expr(a2):
+        return
+    # equivalences
+    op1, a11, a12 = a1
+    op2, a21, a22 = a2
+    if op1 != op2:
+        return
+    s = []
+    if (op1, op) in common.LEFT_DISTRIBUTIVITY_OPERATOR_PAIRS:
+        if a11 == a21:
+            s.append(Expr(op=op1, a1=a11, a2=Expr(op=op, a1=a12, a2=a22)))
+    if (op2, op) in common.RIGHT_DISTRIBUTIVITY_OPERATOR_PAIRS:
+        if a12 == a22:
+            s.append(Expr(op=op2, a1=Expr(op=op, a1=a11, a2=a21), a2=a12))
+    return s
+
+
+@none_to_list
+def commutativity(t):
+    if not t.op in common.COMMUTATIVITY_OPERATORS:
+        return
+    return [Expr(op=t.op, a1=t.a2, a2=t.a1)]
+
+
+def _identity_reduction(t, iop, i):
+    if t.op != iop:
+        return t
+    if t.a1 == i:
+        return t.a2
+    if t.a2 == i:
+        return t.a1
+    return t
+
+
+@item_to_list
+def multiplicative_identity_reduction(t):
+    return _identity_reduction(t, common.MULTIPLY_OP, 1)
+
+
+@item_to_list
+def additive_identity_reduction(t):
+    return _identity_reduction(t, common.ADD_OP, 0)
+
+
+@item_to_list
+def zero_reduction(t):
+    if t.op != common.MULTIPLY_OP:
+        return t
+    if t.a1 != 0 and t.a2 != 0:
+        return t
+    return 0
+
+
+@item_to_list
+def constant_reduction(t):
+    if not is_exact(t.a1) or not is_exact(t.a2):
+        return t
+    if t.op == common.MULTIPLY_OP:
+        return t.a1 * t.a2
+    if t.op == common.ADD_OP:
+        return t.a1 + t.a2
+
+
+class ExprTreeTransformer(TreeTransformer):
+
+    def __init__(self, *args, **kwargs):
+        super(ExprTreeTransformer, self).__init__(*args, **kwargs)
+
+    def transform_methods(self):
+        return [associativity, distribute_for_distributivity,
+                collect_for_distributivity, commutativity]
+
+    def reduction_methods(self):
+        return [multiplicative_identity_reduction,
+                additive_identity_reduction, zero_reduction,
+                constant_reduction]
+
+    VAR_RE = re.compile(r"[^\d\W]\w*", re.UNICODE)
+
+    def validate(t, tn):
+        # FIXME: broken after ErrorSemantics
+        def vars(tree_str):
+            return set(ExprTreeTransformer.VAR_RE.findall(tree_str))
+        to, no = ts, ns = str(t), str(tn)
+        tsv, nsv = vars(ts), vars(ns)
+        if tsv != nsv:
+            raise ValidationError('Variable domain mismatch.')
+        vv = {v: random.randint(0, 127) for v in tsv}
+        for v, i in vv.items():
+            ts = re.sub(r'\b%s\b' % v, str(i), ts)
+            ns = re.sub(r'\b%s\b' % v, str(i), ns)
+        if eval(ts) != eval(ns):
+            raise ValidationError(
+                'Failed validation\n'
+                'Original: %s %s,\n'
+                'Transformed: %s %s' % (to, t, no, tn))
+
+
+def tuplify_args(f):
+    def wrapper(t):
+        return f(*t)
+    return functools.wraps(f)(wrapper)
+
+
+def _walk(a):
+    return _walk_r(*a)
 
 
 def _walk_r(t, f, v, c):
@@ -57,300 +305,6 @@
         print('Violating transformation:', f.__name__)
         raise
     return s
-=======
-__author__ = 'Xitong Gao'
-__email__ = 'xtg08@ic.ac.uk'
->>>>>>> 6fed2f2a
-
-
-def item_to_list(f):
-    return functools.wraps(f)(lambda t: [f(t)])
-
-
-def none_to_list(f):
-    def wrapper(t):
-        v = f(t)
-        return v if not v is None else []
-    return functools.wraps(f)(wrapper)
-
-
-class ValidationError(Exception):
-    """Failed to find equivalence."""
-
-
-class TreeTransformer(object):
-
-    def __init__(self, tree, validate=False, print_progress=False):
-        super(TreeTransformer, self).__init__()
-        self._t = tree
-        self._v = validate
-        self._p = print_progress
-
-    def reduction_methods(self):
-        raise NotImplementedError
-
-    def transform_methods(self):
-        raise NotImplementedError
-
-    def _closure_r(self, trees, reduced=False):
-        v = self._validate if self._v else None
-        prev_trees = None
-        i = 0
-        while trees != prev_trees:
-            # print set size
-            i += 1
-            if self._p:
-                if not reduced:
-                    sys.stdout.write('\rIteration: %d, Trees: %d' %
-                            (i, len(trees)))
-                else:
-                    sys.stdout.write('\rReduction: %d, Trees: %d' %
-                            (i, len(trees)))
-                sys.stdout.flush()
-            # iterative transition
-            prev_trees = trees
-            if not reduced:
-                trees = _step(trees, self.transform_methods(), v, True)
-                trees = self._closure_r(trees, True)
-            else:
-                trees = _step(trees, self.reduction_methods(), v, False)
-        return trees
-
-    def closure(self):
-        """Perform transforms until transitive closure is reached.
-
-        Returns:
-            A set of trees after transform.
-        """
-        s = self._closure_r([self._t])
-        if self._p:
-            print('Finished finding closure.')
-            print('Reducing commutatively equivalent expressions.')
-        # reduce commutatively equivalent expressions
-        # FIXME complexity, try hashing instead
-        l = set()
-        n = len(s)
-        for i, e in enumerate(s):
-            if self._p:
-                sys.stdout.write('\r%d/%d' % (i, n))
-                sys.stdout.flush()
-            has = False
-            for f in l:
-                if e.equiv(f):
-                    has = True
-            if not has:
-                l.add(e)
-        return l
-
-    def validate(self, t, tn):
-        """Perform validation of tree.
-
-        Args:
-            t: An original tree.
-            tn: A transformed tree.
-
-        Raises:
-            ValidationError: If failed to find equivalences between t and tn.
-        """
-        pass
-
-    def _validate(self, t, tn):
-        if t == tn:
-            return
-        if self._v:
-            self.validate(t, tn)
-
-
-@none_to_list
-def associativity(t):
-    s = []
-    if not t.op in common.ASSOCIATIVITY_OPERATORS:
-        return
-    if is_expr(t.a1):
-        if t.a1.op == t.op:
-            s.append(Expr(op=t.op, a1=t.a1.a1,
-                          a2=Expr(op=t.op, a1=t.a1.a2, a2=t.a2)))
-    if is_expr(t.a2):
-        if t.a2.op == t.op:
-            s.append(Expr(op=t.op, a1=Expr(op=t.op, a1=t.a1, a2=t.a2.a1),
-                          a2=t.a2.a2))
-    return s
-
-
-def distribute_for_distributivity(t):
-    s = []
-    if t.op in common.LEFT_DISTRIBUTIVITY_OPERATORS and is_expr(t.a2):
-        if (t.op, t.a2.op) in common.LEFT_DISTRIBUTIVITY_OPERATOR_PAIRS:
-            s.append(
-                Expr(op=t.a2.op,
-                     a1=Expr(op=t.op, a1=t.a1, a2=t.a2.a1),
-                     a2=Expr(op=t.op, a1=t.a1, a2=t.a2.a2)))
-    if t.op in common.RIGHT_DISTRIBUTIVITY_OPERATORS and is_expr(t.a1):
-        if (t.op, t.a1.op) in common.LEFT_DISTRIBUTIVITY_OPERATOR_PAIRS:
-            s.append(
-                Expr(op=t.a1.op,
-                     a1=Expr(op=t.op, a1=t.a1.a1, a2=t.a2),
-                     a2=Expr(op=t.op, a1=t.a1.a2, a2=t.a2)))
-    return s
-
-
-@none_to_list
-def collect_for_distributivity(t):
-    op, a1, a2 = t
-    if not op in (common.LEFT_DISTRIBUTION_OVER_OPERATORS +
-                  common.RIGHT_DISTRIBUTION_OVER_OPERATORS):
-        return
-    # depth test
-    if not is_expr(a1) and not is_expr(a2):
-        return
-    # expand by adding identities
-    if is_expr(a2):
-        op2, a21, a22 = a2
-        if op2 == common.MULTIPLY_OP:
-            if a21 == a1:
-                a1 = Expr(op=op2, a1=a1, a2=1)
-            elif a22 == a1:
-                a1 = Expr(op=op2, a1=1, a2=a1)
-    if is_expr(a1):
-        op1, a11, a12 = a1
-        if op1 == common.MULTIPLY_OP:
-            if a11 == a2:
-                a2 = Expr(op=op1, a1=a2, a2=1)
-            elif a12 == a2:
-                a1 = Expr(op=op1, a1=1, a2=a2)
-    # must be all expressions
-    if not is_expr(a1) or not is_expr(a2):
-        return
-    # equivalences
-    op1, a11, a12 = a1
-    op2, a21, a22 = a2
-    if op1 != op2:
-        return
-    s = []
-    if (op1, op) in common.LEFT_DISTRIBUTIVITY_OPERATOR_PAIRS:
-        if a11 == a21:
-            s.append(Expr(op=op1, a1=a11, a2=Expr(op=op, a1=a12, a2=a22)))
-    if (op2, op) in common.RIGHT_DISTRIBUTIVITY_OPERATOR_PAIRS:
-        if a12 == a22:
-            s.append(Expr(op=op2, a1=Expr(op=op, a1=a11, a2=a21), a2=a12))
-    return s
-
-
-@none_to_list
-def commutativity(t):
-    if not t.op in common.COMMUTATIVITY_OPERATORS:
-        return
-    return [Expr(op=t.op, a1=t.a2, a2=t.a1)]
-
-
-def _identity_reduction(t, iop, i):
-    if t.op != iop:
-        return t
-    if t.a1 == i:
-        return t.a2
-    if t.a2 == i:
-        return t.a1
-    return t
-
-
-@item_to_list
-def multiplicative_identity_reduction(t):
-    return _identity_reduction(t, common.MULTIPLY_OP, 1)
-
-
-@item_to_list
-def additive_identity_reduction(t):
-    return _identity_reduction(t, common.ADD_OP, 0)
-
-
-@item_to_list
-def zero_reduction(t):
-    if t.op != common.MULTIPLY_OP:
-        return t
-    if t.a1 != 0 and t.a2 != 0:
-        return t
-    return 0
-
-
-@item_to_list
-def constant_reduction(t):
-    if not is_exact(t.a1) or not is_exact(t.a2):
-        return t
-    if t.op == common.MULTIPLY_OP:
-        return t.a1 * t.a2
-    if t.op == common.ADD_OP:
-        return t.a1 + t.a2
-
-
-class ExprTreeTransformer(TreeTransformer):
-
-    def __init__(self, *args, **kwargs):
-        super(ExprTreeTransformer, self).__init__(*args, **kwargs)
-
-    def transform_methods(self):
-        return [associativity, distribute_for_distributivity,
-                collect_for_distributivity, commutativity]
-
-    def reduction_methods(self):
-        return [multiplicative_identity_reduction,
-                additive_identity_reduction, zero_reduction,
-                constant_reduction]
-
-    VAR_RE = re.compile(r"[^\d\W]\w*", re.UNICODE)
-
-    def validate(t, tn):
-        # FIXME: broken after ErrorSemantics
-        def vars(tree_str):
-            return set(ExprTreeTransformer.VAR_RE.findall(tree_str))
-        to, no = ts, ns = str(t), str(tn)
-        tsv, nsv = vars(ts), vars(ns)
-        if tsv != nsv:
-            raise ValidationError('Variable domain mismatch.')
-        vv = {v: random.randint(0, 127) for v in tsv}
-        for v, i in vv.items():
-            ts = re.sub(r'\b%s\b' % v, str(i), ts)
-            ns = re.sub(r'\b%s\b' % v, str(i), ns)
-        if eval(ts) != eval(ns):
-            raise ValidationError(
-                'Failed validation\n'
-                'Original: %s %s,\n'
-                'Transformed: %s %s' % (to, t, no, tn))
-
-
-def tuplify_args(f):
-    def wrapper(t):
-        return f(*t)
-    return functools.wraps(f)(wrapper)
-
-
-def _walk(a):
-    return _walk_r(*a)
-
-
-def _walk_r(t, f, v, c):
-    s = {t}
-    if not is_expr(t):
-        return s
-    for e in f(t):
-        s.add(e)
-    for e in _walk_r(t.a1, f, v, c):
-        s.add(Expr(op=t.op, a1=e, a2=t.a2))
-    for e in _walk_r(t.a2, f, v, c):
-        s.add(Expr(op=t.op, a1=t.a1, a2=e))
-    if not c and len(s) > 1 and t in s:
-        # there is more than 1 transformed result. discard the
-        # original, because the original is transformed to become
-        # something else
-        s.remove(t)
-    if not v:
-        return s
-    try:
-        for tn in s:
-            v(t, tn)
-    except ValidationError:
-        print('Violating transformation:', f.__name__)
-        raise
-    return s
 
 
 _pool = multiprocessing.Pool()
