--- conflicted
+++ resolved
@@ -2,88 +2,6 @@
 # vim: set fileencoding=UTF-8 :
 
 
-<<<<<<< HEAD
-import gmpy2
-from gmpy2 import mpfr, mpq as _mpq
-
-
-mpfr_type = type(mpfr('1.0'))
-mpq_type = type(_mpq('1.0'))
-
-
-def mpq(v):
-    if not isinstance(v, mpfr_type):
-        return _mpq(v)
-    try:
-        m, e = v.as_mantissa_exp()
-    except (OverflowError, ValueError):
-        return v
-    return _mpq(m, mpq(2) ** (-e))
-
-
-def ulp(v):
-    if type(v) is not mpfr_type:
-        with gmpy2.local_context(round=gmpy2.RoundAwayZero):
-            v = mpfr(v)
-    try:
-        return mpq(2) ** v.as_mantissa_exp()[1]
-    except OverflowError:
-        return mpfr('Inf')
-
-
-def round_op(f):
-    def wrapped(v1, v2, mode):
-        with gmpy2.local_context(round=mode):
-            return f(v1, v2)
-    return wrapped
-
-
-def round_off_error(interval):
-    from core import FractionInterval
-    error = ulp(max(abs(interval.min), abs(interval.max))) / 2
-    return FractionInterval([-error, error])
-
-
-def round_off_error_from_exact(v):
-    def round(exact):
-        exact = mpq(exact)
-        rounded = mpq(mpfr(exact))
-        return rounded - exact
-    from core import FractionInterval
-    with gmpy2.local_context(round=gmpy2.RoundDown):
-        vr = round(v)
-    with gmpy2.local_context(round=gmpy2.RoundUp):
-        wr = round(v)
-    return FractionInterval([vr, wr])
-
-
-def cast_error_constant(v):
-    from core import ErrorSemantics
-    return ErrorSemantics([v, v], round_off_error_from_exact(v))
-
-
-def cast_error(v, w=None):
-    from core import FractionInterval, ErrorSemantics
-    w = w or v
-    return ErrorSemantics(
-        [v, w], round_off_error(FractionInterval([v, w])))
-
-
-if __name__ == '__main__':
-    from core import FloatInterval
-    gmpy2.set_context(gmpy2.ieee(32))
-    print float(ulp(mpfr('0.1')))
-    mult = lambda x, y: x * y
-    args = [mpfr('0.3'), mpfr('2.6')]
-    print round_op(mult)(*(args + [gmpy2.RoundDown]))
-    print round_op(mult)(*(args + [gmpy2.RoundUp]))
-    a = FloatInterval(['0.3', '0.3'])
-    print a, round_off_error(a)
-    x = cast_error('0.9', '1.1')
-    for i in xrange(10):
-        x *= x
-        print i, x
-=======
 _label_count = 0
 _labels = {}
 
@@ -149,5 +67,4 @@
         return self.join(other)
 
     def __and__(self, other):
-        return self.meet(other)
->>>>>>> 8e408d9e
+        return self.meet(other)