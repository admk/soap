--- conflicted
+++ resolved
@@ -1,9 +1,5 @@
 import os
-<<<<<<< HEAD
-=======
-import sh
 import shutil
->>>>>>> 998efd8b
 import tempfile
 from contextlib import contextmanager
 
@@ -276,6 +272,7 @@
 
 
 def eval_expr(expr, var_env, prec):
+    import sh
     dir = tempfile.mktemp(suffix='/')
     f = CodeGenerator(expr, var_env, prec, dir=dir).generate()
     logger.debug('Synthesising', str(expr), 'with precision', prec, 'in', f)
