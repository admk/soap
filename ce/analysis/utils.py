import itertools

from matplotlib import rc, pyplot


def analyse(expr_set, var_env):
    from ce.analysis.core import AreaErrorAnalysis
    return AreaErrorAnalysis(expr_set, var_env).analyse()


<<<<<<< HEAD
def frontier(expr_set, var_env):
    from ce.analysis.core import AreaErrorAnalysis
    return AreaErrorAnalysis(expr_set, var_env).frontier()
=======
def analyse(expr_set, var_env, vary_width=False):
    return _analyser(vary_width)(expr_set, var_env).analyse()


def frontier(expr_set, var_env, analyser=None):
    return _analyser(analyser)(expr_set, var_env).frontier()
>>>>>>> be2e9484


def list_from_keys(result, keys=None):
    if not isinstance(keys, str):
        try:
            return [[r[k] for k in keys or result[0].keys()] for r in result]
        except TypeError:
            pass
    return [r[keys] for r in result]


def zip_from_keys(result, keys='expression'):
    return zip(*list_from_keys(result, keys))


def zip_result(result):
    from ce.analysis.core import AreaErrorAnalysis
    return zip_from_keys(result, keys=AreaErrorAnalysis.names())


def expr_list(result):
    return list_from_keys(result, keys='expression')


def expr_set(result):
    return set(expr_list(result))


def expr_frontier(expr_set, var_env):
    return expr_list(frontier(expr_set, var_env))


def precision_frontier(expr_set, var_env):
    from ce.precision import precision_permutations
    permutations = []
    for e in expr_set:
        permutations += precision_permutations(e)
    return expr_frontier(permutations, var_env)


def _insert_region_frontier(sx, sy):
    lx = []
    ly = []
    py = sy[0] * 100.0
    for x, y in zip(sx, sy):
        lx.append(x)
        ly.append(py)
        lx.append(x)
        ly.append(y)
        py = y
    lx.append(sx[-1] * 100.0)
    ly.append(py)
    return lx, ly


def _escape_legend(legend):
    escapes = '# $ % & ~ \ _ ^ { }'.split(' ')
    new_legend = []
    for i, l in enumerate(legend.split('$')):
        if i % 2 == 0:
            for s in escapes:
                l = l.replace(s, '\%s' % s)
        new_legend.append(l)
    return '$'.join(new_legend)


class Plot(object):

    def __init__(self, result=None, **kwargs):
        self.result_list = []
        if result:
            self.add(result, **kwargs)
        super().__init__()

    def add(self, result,
            legend=None, frontier=True, annotate=False, **kwargs):
        self.result_list.append({
            'result': result,
            'legend': _escape_legend(legend),
            'frontier': frontier,
            'annotate': annotate,
            'kwargs': kwargs
        })

    plot_defaults = {
        'alpha': 0.7,
    }

    def _colors(self, length):
        return itertools.cycle('bgrcmyk')

    def _markers(self):
        return itertools.cycle('so+x.v^<>')

    def _auto_scale(self, plot, xlim, ylim):
        log_enable = False
        if min(ylim) <= 0:
            log_enable = True
        elif max(ylim) / min(ylim) >= 10:
            log_enable = True
        if log_enable:
            plot.set_yscale('log')
        else:
            plot.set_yscale('linear')
            plot.yaxis.get_major_formatter().set_scientific(True)
            plot.yaxis.get_major_formatter().set_powerlimits((-3, 4))
        plot.set_xlim(xlim)
        if log_enable:
            plot.set_ylim(min(ylim) * 0.1, max(ylim) * 10.0)
        else:
            plot.set_ylim(ylim)

    def _plot(self):
        from ce.analysis.core import AreaErrorAnalysis, pareto_frontier_2d
        try:
            return self.figure
        except AttributeError:
            pass
        self.figure = pyplot.figure()
        plot = self.figure.add_subplot(111)
        colors = self._colors(len(self.result_list))
        markers = self._markers()
        for r in self.result_list:
            kwargs = dict(self.plot_defaults)
            kwargs.update(r['kwargs'])
            if not 'color' in kwargs:
                kwargs['color'] = next(colors)
            if not 'marker' in kwargs:
                kwargs['marker'] = next(markers)
            area, error = zip_result(r['result'])
            plot.scatter(area, error,
                         label=r['legend'],
                         **dict(kwargs, linestyle='-', linewidth=1, s=20))
            r['kwargs'] = kwargs
        xlim, ylim = plot.get_xlim(), plot.get_ylim()
        for r in self.result_list:
            if r['frontier']:
                kwargs = r['kwargs']
                kwargs['marker'] = None
                keys = AreaErrorAnalysis.names()
                f = pareto_frontier_2d(r['result'], keys=keys)
                keys.append('expression')
                area, error, expr = zip_from_keys(f, keys=keys)
                legend = r['legend'] + ' frontier' if r['legend'] else None
                lx, ly = _insert_region_frontier(area, error)
                plot.plot(lx, ly, label=legend, **kwargs)
                plot.fill_between(lx, ly, max(ly),
                                  alpha=0.1, color=kwargs['color'])
                if r['annotate']:
                    for x, y, e in zip(area, error, expr):
                        plot.annotate(str(e), xy=(x, y), alpha=0.5)
        self._auto_scale(plot, xlim, ylim)
        plot.legend(bbox_to_anchor=(1.1, 1.1), ncol=1)
        plot.grid(True, which='both', ls=':')
        plot.set_xlabel('Area (Number of LUTs)')
        plot.set_ylabel('Absolute Error')
        return self.figure

    def show(self):
        self._plot()
        pyplot.show()

    def save(self, *args, **kwargs):
        self._plot().savefig(*args, **kwargs)


def plot(result, **kwargs):
    p = Plot(result, **kwargs)
    p.show()
    return p


rc('font', family='serif', serif='Times')
rc('text', usetex=True)<|MERGE_RESOLUTION|>--- conflicted
+++ resolved
@@ -8,18 +8,9 @@
     return AreaErrorAnalysis(expr_set, var_env).analyse()
 
 
-<<<<<<< HEAD
 def frontier(expr_set, var_env):
     from ce.analysis.core import AreaErrorAnalysis
     return AreaErrorAnalysis(expr_set, var_env).frontier()
-=======
-def analyse(expr_set, var_env, vary_width=False):
-    return _analyser(vary_width)(expr_set, var_env).analyse()
-
-
-def frontier(expr_set, var_env, analyser=None):
-    return _analyser(analyser)(expr_set, var_env).frontier()
->>>>>>> be2e9484
 
 
 def list_from_keys(result, keys=None):
