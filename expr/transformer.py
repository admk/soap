--- conflicted
+++ resolved
@@ -162,20 +162,8 @@
 
     def associativity(self, t):
         s = []
-<<<<<<< HEAD
-        if not op in self.ASSOCIATIVITY_OPERATORS:
-            return
-        if type(arg1) is tuple:
-            arg1_op, arg11, arg12 = arg1
-            if arg1_op == op:
-                s.append((op, arg11, (op, arg12, arg2)))
-        if type(arg2) is tuple:
-            arg2_op, arg21, arg22 = arg2
-            if arg2_op == op:
-                s.append((op, (op, arg1, arg21), arg22))
-=======
         if not t.op in self.ASSOCIATIVITY_OPERATORS:
-            return []
+            return
         if is_expr(t.a1):
             if t.a1.op == t.op:
                 s.append(Expr(op=t.op, a1=t.a1.a1,
@@ -184,7 +172,6 @@
             if t.a2.op == t.op:
                 s.append(Expr(op=t.op, a1=Expr(op=t.op, a1=t.a1, a2=t.a2.a1),
                               a2=t.a2.a2))
->>>>>>> bef2b5db
         return s
 
     COMMUTATIVE_DISTRIBUTIVITY_OPERATOR_PAIRS = [(MULTIPLY_OP, ADD_OP)]
@@ -222,19 +209,11 @@
                     self.RIGHT_DISTRIBUTION_OVER_OPERATORS):
             return
         # depth test
-<<<<<<< HEAD
-        if type(arg1) is not tuple and type(arg2) is not tuple:
-            return
-        # tuplify by adding identities
-        if type(arg2) is tuple:
-            op2, arg21, arg22 = arg2
-=======
         if not is_expr(a1) and not is_expr(a2):
-            return []
+            return
         # expand by adding identities
         if is_expr(a2):
             op2, a21, a22 = a2.tuple()
->>>>>>> bef2b5db
             if op2 == MULTIPLY_OP:
                 if a21 == a1:
                     a1 = Expr(op=op2, a1=a1, a2=1L)
@@ -243,23 +222,13 @@
         if is_expr(a1):
             op1, a11, a12 = a1.tuple()
             if op1 == MULTIPLY_OP:
-<<<<<<< HEAD
-                if arg11 == arg2:
-                    arg2 = (op1, arg2, 1)
-                elif arg12 == arg2:
-                    arg2 = (op1, 1, arg2)
-        # must be all tuples
-        if type(arg1) is not tuple or type(arg2) is not tuple:
-            return
-=======
                 if a11 == a2:
                     a2 = Expr(op=op1, a1=a2, a2=1L)
                 elif a12 == a2:
                     a1 = Expr(op=op1, a1=1L, a2=a2)
         # must be all expressions
         if not is_expr(a1) or not is_expr(a2):
-            return []
->>>>>>> bef2b5db
+            return
         # equivalences
         op1, a11, a12 = a1.tuple()
         op2, a21, a22 = a2.tuple()
@@ -267,20 +236,11 @@
             return
         s = []
         if (op1, op) in self.LEFT_DISTRIBUTIVITY_OPERATOR_PAIRS:
-<<<<<<< HEAD
-            if arg11 == arg21:
-                s.append((op1, arg11, (op, arg12, arg22)))
-        if (op2, op) in self.RIGHT_DISTRIBUTIVITY_OPERATOR_PAIRS:
-            if arg12 == arg22:
-                s.append((op2, (op, arg11, arg21), arg12))
-=======
             if a11 == a21:
                 s.append(Expr(op=op1, a1=a11, a2=Expr(op=op, a1=a12, a2=a22)))
-        if (op1, op) in self.RIGHT_DISTRIBUTIVITY_OPERATOR_PAIRS and \
-                (op2, op) in self.RIGHT_DISTRIBUTIVITY_OPERATOR_PAIRS:
+        if (op2, op) in self.RIGHT_DISTRIBUTIVITY_OPERATOR_PAIRS:
             if a12 == a22:
                 s.append(Expr(op=op2, a1=Expr(op=op, a1=a11, a2=a21), a2=a12))
->>>>>>> bef2b5db
         return s
 
     def commutativity(self, t):
