from collections import namedtuple

<<<<<<< HEAD
from soap.datatype import int_type, float_type, ArrayType
from soap.common.base import dict_merge
=======
>>>>>>> 7d41b8bd
from soap.context import context
from soap.datatype import real_type
from soap.expression import operators


DEVICE_LATENCY_TABLE = {
<<<<<<< HEAD
    ('Virtex7', 100): {
        int_type: {
=======
    ('Virtex7', 333): {
        'integer': {
>>>>>>> 7d41b8bd
            'comparison': 1,
            operators.UNARY_SUBTRACT_OP: 0,
            operators.ADD_OP: 1,
            operators.SUBTRACT_OP: 1,
            operators.MULTIPLY_OP: 7,
            operators.DIVIDE_OP: 36,
            operators.INDEX_ACCESS_OP: 2,
        },
<<<<<<< HEAD
        float_type: {
            'comparison': 4,
=======
        'float': {
            'comparison': 3,
            'conversion': 8,
>>>>>>> 7d41b8bd
            operators.UNARY_SUBTRACT_OP: 0,
            operators.ADD_OP: 11,
            operators.SUBTRACT_OP: 11,
            operators.MULTIPLY_OP: 7,
            operators.DIVIDE_OP: 30,
            operators.EXPONENTIATE_OP: 20,
            operators.INDEX_ACCESS_OP: 2,
        },
        ArrayType: {
            operators.INDEX_UPDATE_OP: 1,
            operators.SUBSCRIPT_OP: 0,
        },
    },
}
<<<<<<< HEAD
DEVICE_LOOP_LATENCY_TABLE = {
    ('Virtex7', 100): {
        float_type: {
            'comparison': 3,
            operators.ADD_OP: 3,
            operators.SUBTRACT_OP: 3,
            operators.MULTIPLY_OP: 2,
            operators.DIVIDE_OP: 7,
            operators.EXPONENTIATE_OP: 11,
            operators.INDEX_ACCESS_OP: 1,
        },
    },
=======


NONPIPELINED_OPERATORS = {
    operators.FIXPOINT_OP,
}
PIPELINED_OPERATORS = set(operators.OPERATORS) - NONPIPELINED_OPERATORS
MAX_SHARE_COUNT = 8
SHARED_DATATYPE_OPERATORS = {
    (real_type, 'conversion'),
    (real_type, 'comparison'),
    (real_type, operators.ADD_OP),
    (real_type, operators.SUBTRACT_OP),
    (real_type, operators.MULTIPLY_OP),
    (real_type, operators.DIVIDE_OP),
>>>>>>> 7d41b8bd
}


class OperatorResourceTuple(namedtuple('Statistics', ['dsp', 'ff', 'lut'])):
    def __add__(self, other):
        dsp, ff, lut = [a + b for a, b in zip(self, other)]
        return self.__class__(dsp, ff, lut)
    __radd__ = __add__

    def __mul__(self, other):
        if not isinstance(other, (int, float)):
            raise TypeError(
                '{} can only be multiplied with a number.'
                .format(self.__class__.__name__))
        return self.__class__(
            other * self.dsp, other * self.ff, other * self.lut)
    __rmul__ = __mul__


s = OperatorResourceTuple


DEVICE_RESOURCE_TABLE = {
<<<<<<< HEAD
    'Stratix4': {
        int_type: {
            'comparison': s(0, 65, 35),
            operators.ADD_OP: s(0, 96, 32),
            operators.SUBTRACT_OP: s(0, 96, 32),
            operators.MULTIPLY_OP: s(4, 96, 0),
            operators.DIVIDE_OP: s(0, 96, 1247),
            operators.UNARY_SUBTRACT_OP: s(0, 96, 32),
            operators.TERNARY_SELECT_OP: s(0, 96, 32),
            operators.FIXPOINT_OP: s(0, 96, 32),
            operators.BARRIER_OP: s(0, 0, 0),
            operators.INDEX_ACCESS_OP: s(0, 0, 0),
        },
        float_type: {
            'conversion': s(0, 211, 186),
            'comparison': s(0, 33, 68),
            operators.ADD_OP: s(0, 540, 505),
            operators.SUBTRACT_OP: s(0, 540, 505),
            operators.MULTIPLY_OP: s(4, 222, 141),
            operators.DIVIDE_OP: s(0, 2788, 3198),
            operators.UNARY_SUBTRACT_OP: s(0, 0, 1),
            operators.TERNARY_SELECT_OP: s(0, 96, 32),
            operators.FIXPOINT_OP: s(0, 96, 32),
            operators.BARRIER_OP: s(0, 0, 0),
            operators.INDEX_ACCESS_OP: s(0, 0, 0),
        },
        ArrayType: {
            operators.INDEX_UPDATE_OP: s(0, 0, 0),
            operators.SUBSCRIPT_OP: s(0, 0, 0),
        }
    },
=======
>>>>>>> 7d41b8bd
    'Virtex7': {
        int_type: {
            'comparison': s(0, 0, 39),
            operators.ADD_OP: s(0, 32, 32),
            operators.SUBTRACT_OP: s(0, 32, 32),
            operators.MULTIPLY_OP: s(4, 32, 32),
            operators.DIVIDE_OP: s(0, 2016, 2016),
            operators.UNARY_SUBTRACT_OP: s(0, 0, 1),
            operators.TERNARY_SELECT_OP: s(0, 32, 71),
            operators.FIXPOINT_OP: s(0, 0, 71),
            operators.BARRIER_OP: s(0, 0, 0),
            operators.INDEX_ACCESS_OP: s(0, 0, 0),
        },
        float_type: {
            'conversion': s(0, 128, 341),
            'comparison': s(0, 66, 72),
            operators.ADD_OP: s(2, 368, 236),  # full dsp
            operators.SUBTRACT_OP: s(2, 368, 236),  # full dsp
            operators.MULTIPLY_OP: s(3, 197, 123),  # max dsp
            operators.DIVIDE_OP: s(0, 1410, 867),
            operators.UNARY_SUBTRACT_OP: s(0, 0, 1),
            operators.EXPONENTIATE_OP: s(7, 483, 1053),  # full dsp
            operators.TERNARY_SELECT_OP: s(0, 0, 71),
            operators.FIXPOINT_OP: s(0, 0, 0),
            operators.BARRIER_OP: s(0, 0, 0),
            operators.INDEX_ACCESS_OP: s(0, 0, 0),
        },
        ArrayType: {
            operators.INDEX_UPDATE_OP: s(0, 0, 0),
            operators.SUBSCRIPT_OP: s(0, 0, 0),
        }
    },
}


try:
    LATENCY_TABLE = DEVICE_LATENCY_TABLE[context.device, context.frequency]
    RESOURCE_TABLE = DEVICE_RESOURCE_TABLE[context.device]
except KeyError:
    raise KeyError(
        'Statistics for device {} and frequency {} MHz combination not found.'
        .format(context.device, context.frequency))<|MERGE_RESOLUTION|>--- conflicted
+++ resolved
@@ -1,23 +1,13 @@
 from collections import namedtuple
 
-<<<<<<< HEAD
 from soap.datatype import int_type, float_type, ArrayType
-from soap.common.base import dict_merge
-=======
->>>>>>> 7d41b8bd
 from soap.context import context
-from soap.datatype import real_type
 from soap.expression import operators
 
 
 DEVICE_LATENCY_TABLE = {
-<<<<<<< HEAD
-    ('Virtex7', 100): {
+    ('Virtex7', 333): {
         int_type: {
-=======
-    ('Virtex7', 333): {
-        'integer': {
->>>>>>> 7d41b8bd
             'comparison': 1,
             operators.UNARY_SUBTRACT_OP: 0,
             operators.ADD_OP: 1,
@@ -26,14 +16,9 @@
             operators.DIVIDE_OP: 36,
             operators.INDEX_ACCESS_OP: 2,
         },
-<<<<<<< HEAD
         float_type: {
-            'comparison': 4,
-=======
-        'float': {
             'comparison': 3,
             'conversion': 8,
->>>>>>> 7d41b8bd
             operators.UNARY_SUBTRACT_OP: 0,
             operators.ADD_OP: 11,
             operators.SUBTRACT_OP: 11,
@@ -48,20 +33,6 @@
         },
     },
 }
-<<<<<<< HEAD
-DEVICE_LOOP_LATENCY_TABLE = {
-    ('Virtex7', 100): {
-        float_type: {
-            'comparison': 3,
-            operators.ADD_OP: 3,
-            operators.SUBTRACT_OP: 3,
-            operators.MULTIPLY_OP: 2,
-            operators.DIVIDE_OP: 7,
-            operators.EXPONENTIATE_OP: 11,
-            operators.INDEX_ACCESS_OP: 1,
-        },
-    },
-=======
 
 
 NONPIPELINED_OPERATORS = {
@@ -70,13 +41,12 @@
 PIPELINED_OPERATORS = set(operators.OPERATORS) - NONPIPELINED_OPERATORS
 MAX_SHARE_COUNT = 8
 SHARED_DATATYPE_OPERATORS = {
-    (real_type, 'conversion'),
-    (real_type, 'comparison'),
-    (real_type, operators.ADD_OP),
-    (real_type, operators.SUBTRACT_OP),
-    (real_type, operators.MULTIPLY_OP),
-    (real_type, operators.DIVIDE_OP),
->>>>>>> 7d41b8bd
+    (float_type, 'conversion'),
+    (float_type, 'comparison'),
+    (float_type, operators.ADD_OP),
+    (float_type, operators.SUBTRACT_OP),
+    (float_type, operators.MULTIPLY_OP),
+    (float_type, operators.DIVIDE_OP),
 }
 
 
@@ -100,40 +70,6 @@
 
 
 DEVICE_RESOURCE_TABLE = {
-<<<<<<< HEAD
-    'Stratix4': {
-        int_type: {
-            'comparison': s(0, 65, 35),
-            operators.ADD_OP: s(0, 96, 32),
-            operators.SUBTRACT_OP: s(0, 96, 32),
-            operators.MULTIPLY_OP: s(4, 96, 0),
-            operators.DIVIDE_OP: s(0, 96, 1247),
-            operators.UNARY_SUBTRACT_OP: s(0, 96, 32),
-            operators.TERNARY_SELECT_OP: s(0, 96, 32),
-            operators.FIXPOINT_OP: s(0, 96, 32),
-            operators.BARRIER_OP: s(0, 0, 0),
-            operators.INDEX_ACCESS_OP: s(0, 0, 0),
-        },
-        float_type: {
-            'conversion': s(0, 211, 186),
-            'comparison': s(0, 33, 68),
-            operators.ADD_OP: s(0, 540, 505),
-            operators.SUBTRACT_OP: s(0, 540, 505),
-            operators.MULTIPLY_OP: s(4, 222, 141),
-            operators.DIVIDE_OP: s(0, 2788, 3198),
-            operators.UNARY_SUBTRACT_OP: s(0, 0, 1),
-            operators.TERNARY_SELECT_OP: s(0, 96, 32),
-            operators.FIXPOINT_OP: s(0, 96, 32),
-            operators.BARRIER_OP: s(0, 0, 0),
-            operators.INDEX_ACCESS_OP: s(0, 0, 0),
-        },
-        ArrayType: {
-            operators.INDEX_UPDATE_OP: s(0, 0, 0),
-            operators.SUBSCRIPT_OP: s(0, 0, 0),
-        }
-    },
-=======
->>>>>>> 7d41b8bd
     'Virtex7': {
         int_type: {
             'comparison': s(0, 0, 39),
